# Changelog

## Future Release

- Updated Log in and Sign up form to match current styling
<<<<<<< HEAD
- Hovering over a clickable or editable UI element now show the correct cursor for its type
=======
- Added tests to Checkbox component
>>>>>>> 394ab29a

## [v1.7.0](https://github.com/Automattic/simplenote-electron/releases/tag/v1.7.0) (2019-08-12)

### Fixes

- Updates to dark mode styling [#1452](https://github.com/Automattic/simplenote-electron/pull/1452)
- Updated several dependencies

## [v1.6.0](https://github.com/Automattic/simplenote-electron/releases/tag/v1.6.0) (2019-07-01)

### Features

- Add custom tooltips to toolbar buttons [#1214](https://github.com/Automattic/simplenote-electron/pull/1214)
- Improve search performance on long notes [#1218](https://github.com/Automattic/simplenote-electron/pull/1218)
- Fixed a linting error [#1427](https://github.com/Automattic/simplenote-electron/pull/1427)

### Fixes

- Extract text manipulation helpers ( [#1212](https://github.com/Automattic/simplenote-electron/pull/1212) )
- Refactor settings state ( [#1216](https://github.com/Automattic/simplenote-electron/pull/1216) )
- Remove hacky focus manipulation in DraftJS ( [#1219](https://github.com/Automattic/simplenote-electron/pull/1219) )
- Remove unused build files ( [#1173](https://github.com/Automattic/simplenote-electron/pull/1173) )
- Keep editor in sync with selected note in NoteList ( [#1220](https://github.com/Automattic/simplenote-electron/pull/1220) )
- Fix large tag-list squashing note-list ( [#1227](https://github.com/Automattic/simplenote-electron/pull/1227) )
- Updated GitHub templates
- Updated most dependencies
- Fix Prettier Errors ( [#1343](https://github.com/Automattic/simplenote-electron/pull/1343) )
- Use md5 node module ( [#1308](https://github.com/Automattic/simplenote-electron/pull/1308) )
- Remove ajv peer dependency ( [#1360](https://github.com/Automattic/simplenote-electron/pull/1360) )
- Fix linting warning in tag-chip ( [#1314](https://github.com/Automattic/simplenote-electron/pull/1314) )
- Fix linting warning in lib/app ( [#1313](https://github.com/Automattic/simplenote-electron/pull/1313) )
- Fix linting warning in lib/auth/index ( [#1311](https://github.com/Automattic/simplenote-electron/pull/1311) )
- Docs update: Additional step in installing ( [#1252](https://github.com/Automattic/simplenote-electron/pull/1252) )

## [v1.5.0](https://github.com/Automattic/simplenote-electron/releases/tag/v1.5.0) (2019-02-21)

### Features

- Add a sync indicator in the Navigation Bar that shows the last synced time, as well as a list of unsynced notes when edits are made while disconnected from the server [#1201](https://github.com/Automattic/simplenote-electron/pull/1201)

### Fixes

- Fix issue where in short or empty notes, the clickable area did not expand to the height of the editor [#1199](https://github.com/Automattic/simplenote-electron/pull/1199)
- Fix a Dark Mode color glitch in the Note List on Ubuntu [#1202](https://github.com/Automattic/simplenote-electron/pull/1202)
- Change the Insert Checklist shortcut to <kbd>Ctrl+Shift+C</kbd> (<kbd>Cmd+Shift+C</kbd> on macOS) to avoid a conflict with Polish keyboards [#1210](https://github.com/Automattic/simplenote-electron/pull/1210)
- Tweak the dropzone color to preserve the dashed border in Light Mode [#1211](https://github.com/Automattic/simplenote-electron/pull/1211)
- Remove unneeded border when printing [#1206](https://github.com/Automattic/simplenote-electron/pull/1206)
- Fix wrong icon in the “Check for Updates” dialog on Linux [#1172](https://github.com/Automattic/simplenote-electron/pull/1172)
- Fix CJK-related text duplication bugs after a tab character [#1172](https://github.com/Automattic/simplenote-electron/pull/1172)
- Make “Select All” work in the Markdown Preview [#1172](https://github.com/Automattic/simplenote-electron/pull/1172)

## [v1.4.1](https://github.com/Automattic/simplenote-electron/releases/tag/v1.4.1) (2019-02-08)

### Enhancements

- Keep approximate cursor position when a remote change comes in from the server [#1193](https://github.com/Automattic/simplenote-electron/pull/1193) [@qualitymanifest](https://github.com/qualitymanifest)

### Fixes

- Verify last used monitor availability when restoring window position [#1176](https://github.com/Automattic/simplenote-electron/pull/1176)
- Fix erratic cursor jumps to last line [#1193](https://github.com/Automattic/simplenote-electron/pull/1193)

## [v1.4.0](https://github.com/Automattic/simplenote-electron/releases/tag/v1.4.0) (2019-01-29)

### Features

- Checklists! Markdown-style checkboxes (`- [ ]` and `- [x]`) will now be rendered in the Editor as a clickable checkbox. Checklists can also be added from the Format ▸ Insert Checklist menu item [#1145](https://github.com/Automattic/simplenote-electron/pull/1145) [#1154](https://github.com/Automattic/simplenote-electron/pull/1154) [#1159](https://github.com/Automattic/simplenote-electron/pull/1159) [#1166](https://github.com/Automattic/simplenote-electron/pull/1166) [#1168](https://github.com/Automattic/simplenote-electron/pull/1168)

### Enhancements

- Change the button icon in the top left corner from a tag to a hamburger menu [#1106](https://github.com/Automattic/simplenote-electron/pull/1106)
- Improve accessibility of the tab panels in the Settings and Share dialogs [#1109](https://github.com/Automattic/simplenote-electron/pull/1109)
- Add a Tools panel (containing the Import/Export functions) to the Settings dialog [#1111](https://github.com/Automattic/simplenote-electron/pull/1111)
- Add ability to toggle checkboxes in the Markdown preview [#1133](https://github.com/Automattic/simplenote-electron/pull/1133)
- Show Published icon in Condensed view [#1110](https://github.com/Automattic/simplenote-electron/pull/1110)
- Add a “Check for Updates” menu item [#1090](https://github.com/Automattic/simplenote-electron/pull/1090)
- Improve alphabetical note sorting to ignore accents, diacritics, and leading `#` characters [#1144](https://github.com/Automattic/simplenote-electron/pull/1144)
- Improve contrast in Dark Mode [#1062](https://github.com/Automattic/simplenote-electron/pull/1062)

### Fixes

- Prevent the Search Bar from shrinking when there are no notes [#1108](https://github.com/Automattic/simplenote-electron/pull/1108)
- In narrow screen sizes, correctly close the note after a “Trash” or “Restore from Trash” command [#1131](https://github.com/Automattic/simplenote-electron/pull/1131)
- Make the text in the Markdown preview selectable [#1132](https://github.com/Automattic/simplenote-electron/pull/1132)
- Update the selected note when notes have reloaded [#1130](https://github.com/Automattic/simplenote-electron/pull/1130)
- Prevent Note List excerpts from being to short [#1104](https://github.com/Automattic/simplenote-electron/pull/1104)
- Fix an issue where a local change to a note’s content would reselect that note in the Editor, even when the user had already navigated away to a different note [#1141](https://github.com/Automattic/simplenote-electron/pull/1141)
- Fix lag when renaming tags [#1127](https://github.com/Automattic/simplenote-electron/pull/1127)
- Remove unnecessary left border in Focus Mode [#1149](https://github.com/Automattic/simplenote-electron/pull/1149) [@qualitymanifest](https://github.com/qualitymanifest)
- Prevent Markdown list prefixes from multiplying when hitting Return [#1148](https://github.com/Automattic/simplenote-electron/pull/1148)
- When copying a note, ensure that the raw text is copied to the clipboard instead of rich text [#1155](https://github.com/Automattic/simplenote-electron/pull/1155)
- Fix line break behavior in the Markdown preview to match common Markdown implementations, as well as the other Simplenote apps [#1169](https://github.com/Automattic/simplenote-electron/pull/1169)
- Fix CJK-related crashes after a tab character [#1171](https://github.com/Automattic/simplenote-electron/pull/1171)
- Various security and under-the-hood improvements

## [v1.3.4](https://github.com/Automattic/simplenote-electron/releases/tag/v1.3.4) (2018-12-18)

### Fixes

- Prevent a performance issue that can occur when there is a lot of whitespace in a Markdown note [#1078](https://github.com/Automattic/simplenote-electron/pull/1078) [#1088](https://github.com/Automattic/simplenote-electron/pull/1088)
- Restore tags correctly when restoring a revision [#1085](https://github.com/Automattic/simplenote-electron/pull/1085)
- Ensure that the note selected on launch is updated [#1093](https://github.com/Automattic/simplenote-electron/pull/1093)
- Improve tag field styles to accommodate notes with many tags [#1084](https://github.com/Automattic/simplenote-electron/pull/1084)
- Ensure that offline changes are synced to the server once the app is back online, even if the app was quit before syncing [#1098](https://github.com/Automattic/simplenote-electron/pull/1098) [#1103](https://github.com/Automattic/simplenote-electron/pull/1103)
- Add rate limiter to Importer to prevent overloading the server [#1101](https://github.com/Automattic/simplenote-electron/pull/1101)

## [v1.3.3](https://github.com/Automattic/simplenote-electron/releases/tag/v1.3.3) (2018-12-06)

### Fixes

- Prevent unnecessary server calls when logged out [#1067](https://github.com/Automattic/simplenote-electron/pull/1067) [#1068](https://github.com/Automattic/simplenote-electron/pull/1068) [#1071](https://github.com/Automattic/simplenote-electron/pull/1071)

## [v1.3.2](https://github.com/Automattic/simplenote-electron/releases/tag/v1.3.2) (2018-12-05)

### Enhancements

- Add support for sorting the tags list [#1042](https://github.com/Automattic/simplenote-electron/pull/1042)

### Fixes

- Add `:focus` outline to dropzone [#989](https://github.com/Automattic/simplenote-electron/pull/989)
- Fix tag entry in Chinese, Japanese, and Korean [#999](https://github.com/Automattic/simplenote-electron/pull/999)
- Make tag entry and removal smoother [#1000](https://github.com/Automattic/simplenote-electron/pull/1000)
- Fix padding for trash toolbar in Mac Electron [#1005](https://github.com/Automattic/simplenote-electron/pull/1005)
- Fix password change handling [#1022](https://github.com/Automattic/simplenote-electron/pull/1022)
- Simplify printing [#1013](https://github.com/Automattic/simplenote-electron/pull/1013)
- Fix incorrect menu labels in note sorting options [#1023](https://github.com/Automattic/simplenote-electron/pull/1023) [@tonytettinger](https://github.com/tonytettinger)
- Never launch in fullscreen mode [#1002](https://github.com/Automattic/simplenote-electron/pull/1002)
- Fix button styles in the tag drawer [#1031](https://github.com/Automattic/simplenote-electron/pull/1031)
- Fix app description [#1030](https://github.com/Automattic/simplenote-electron/pull/1030)
- Fix errors in app menus [#1004](https://github.com/Automattic/simplenote-electron/pull/1004)
- Delete AppData on uninstall (Windows) [#1029](https://github.com/Automattic/simplenote-electron/pull/1029)
- Fix app icon in Windows Store build [#1065](https://github.com/Automattic/simplenote-electron/pull/1065)

## v1.3.1

This release is only intended for distribution in the Windows Store. It fixes a login issue that only affected the build available there.

## [v1.3.0](https://github.com/Automattic/simplenote-electron/releases/tag/v1.3.0) (2018-11-28)

### New features

- Importers for Evernote (.enex) exports, Simplenote (.json) exports, and plain text files [#922](https://github.com/Automattic/simplenote-electron/pull/922) [#940](https://github.com/Automattic/simplenote-electron/pull/940) [#952](https://github.com/Automattic/simplenote-electron/pull/952) [#957](https://github.com/Automattic/simplenote-electron/pull/957) [#975](https://github.com/Automattic/simplenote-electron/pull/975) [#1033](https://github.com/Automattic/simplenote-electron/pull/1033)

### Enhancements

- Revamp auto updater [#869](https://github.com/Automattic/simplenote-electron/pull/869)
- Disable checkboxes and hide bullets in Markdown preview of task lists [#897](https://github.com/Automattic/simplenote-electron/pull/897) [@rakhi2104](https://github.com/rakhi2104)
- Add preview styling for `<kbd>` tags [#901](https://github.com/Automattic/simplenote-electron/pull/901) [@rakhi2104](https://github.com/rakhi2104)
- Add `markdown` property to the JSON file of exported notes [#938](https://github.com/Automattic/simplenote-electron/pull/938)
- Improve keyboard support for modal dialogs [#950](https://github.com/Automattic/simplenote-electron/pull/950)
- Show focus outlines on buttons and other controls when navigating with a keyboard [#962](https://github.com/Automattic/simplenote-electron/pull/962)
- Strip Markdown in note list excerpts (with the exception of ordered and unordered lists) [#996](https://github.com/Automattic/simplenote-electron/pull/996) [@ksdme](https://github.com/ksdme)

### Fixes

- Fix a crash bug that occurred when clicking the Share button immediately after selecting a tag in the tag drawer [#884](https://github.com/Automattic/simplenote-electron/pull/884)
- Remove outdated help text in the Share dialog [#919](https://github.com/Automattic/simplenote-electron/pull/919) [@rakhi2104](https://github.com/rakhi2104)
- Fix “bad quality package” error on Ubuntu [#933](https://github.com/Automattic/simplenote-electron/pull/933)
- Fix the Sidebar toggle button not working immediately after launch [#945](https://github.com/Automattic/simplenote-electron/pull/945)
- Make the Revisions selector full-width when in Focus Mode [#960](https://github.com/Automattic/simplenote-electron/pull/960) [@clayreimann](https://github.com/clayreimann)
- Fix issues with some buttons that were not friendly to screen readers [#961](https://github.com/Automattic/simplenote-electron/pull/961)
- Add a Back button for trashed notes in single-column view [#984](https://github.com/Automattic/simplenote-electron/pull/984) [@vadimnicolai](https://github.com/vadimnicolai)
- Fix line spacing when printing a Markdown note [#992](https://github.com/Automattic/simplenote-electron/pull/992) [@vadimnicolai](https://github.com/vadimnicolai)
- Fix margin on Publish icons in the note list [#997](https://github.com/Automattic/simplenote-electron/pull/997) [@vadimnicolai](https://github.com/vadimnicolai)
- Various security and under-the-hood improvements.

## [v1.2.1](https://github.com/Automattic/simplenote-electron/releases/tag/v1.2.1) (2018-10-16)

This is a rebuild of the faulty packages released as [v1.2.0](https://github.com/Automattic/simplenote-electron/releases/tag/v1.2.0). (Please refer to v1.2.0 for the changes)

## [v1.2.0](https://github.com/Automattic/simplenote-electron/releases/tag/v1.2.0) (2018-10-16)

_Update: There was a problem somewhere in the automated build system, and these packages will not work on Windows or Ubuntu. Please use the rebuilt packages from [v1.2.1](https://github.com/Automattic/simplenote-electron/releases/tag/v1.2.1)_

### New features

- [Focus Mode](https://github.com/Automattic/simplenote-electron/pull/881) to hide the note list pane. This can be toggled from the sidebar button, View menu, or shortcut ⌘⇧F.
- [Line Length](https://github.com/Automattic/simplenote-electron/pull/815) setting to wrap the note content to Full or Narrow widths.
- [Spell checker](https://github.com/Automattic/simplenote-electron/pull/821) (can be [toggled](https://github.com/Automattic/simplenote-electron/pull/872) on/off).

### Enhancements

- New user setting to [opt out](https://github.com/Automattic/simplenote-electron/pull/867) of analytics sharing.
- When exporting notes (File menu ▸ Export Notes), the Date Modified of each note file in the zip will reflect the [last modified date](https://github.com/Automattic/simplenote-electron/pull/826) of the note (props to @ianmorti).
- “Font Size” is renamed “Zoom” to match standard convention, and is now more discoverable at the [root level of the View menu](https://github.com/Automattic/simplenote-electron/pull/863) (props to @gie3d).
- The modification date will now [be updated](https://github.com/Automattic/simplenote-electron/pull/889) when adding or removing note tags (props to @hanhmchau).
- [Web] The [tag drawer will close](https://github.com/Automattic/simplenote-electron/issues/146) after opening the Settings dialog.

### Fixes

- [Mac] “Bring All to Front” is now in the [correct menu](https://github.com/Automattic/simplenote-electron/pull/813).
- Various security fixes.

## [v1.1.7](https://github.com/Automattic/simplenote-electron/releases/tag/v1.1.7) (2018-08-17)

Bug and security fixes.

## [v1.1.6](https://github.com/Automattic/simplenote-electron/releases/tag/v1.1.6) (2018-06-22)

Bug and security fixes.

## [v1.1.5](https://github.com/Automattic/simplenote-electron/releases/tag/v1.1.5) (2018-06-15)

Fixes a blank screen issue that could occur at smaller resolutions.

## [v1.1.4](https://github.com/Automattic/simplenote-electron/releases/tag/v1.1.4) (2018-06-15)

- You can now sign in with a WordPress.com account.
- Bug and security fixes.

## [v1.1.3](https://github.com/Automattic/simplenote-electron/releases/tag/v1.1.3) (2018-02-09)

- To save on editor space, the markdown Edit/Preview toggle has been moved to the toolbar. Look for the 👁
- Safety first! The app checks for any unsynced notes before logging out and warns if it finds any.
- Security fixes.

## [v1.1.2](https://github.com/Automattic/simplenote-electron/releases/tag/v1.1.2) (2018-01-10)

- Fixes an issue where new accounts could not sign in to the web app.
- Security fixes.

## [v1.1.1](https://github.com/Automattic/simplenote-electron/releases/tag/v1.1.1) (2017-12-12)

- Improved support for Markdown tables.
- Fixes issue where tags could become duplicated.

## [v1.1.0](https://github.com/Automattic/simplenote-electron/releases/tag/v1.1.0) (2017-11-21)

- UI improvements.
- Search for multiple tags in the search bar (type `tag:nameoftag`).
- Performance and reliability fixes.

## [v1.1.0-rc3](https://github.com/Automattic/simplenote-electron/releases/tag/1.1.0-rc3) (2017-11-17)

Even more bug fixes from RC2, and now includes 'no notes' placeholder.

## [v1.0.8](https://github.com/Automattic/simplenote-electron/releases/tag/v1.0.8) (2017-02-01)

- Search improvements: Match highlighting and clear search button added.
- You can now export your notes from the file menu.
- Performance and reliability improvements.

## [v1.0.7](https://github.com/Automattic/simplenote-electron/releases/tag/v1.0.7) (2016-12-03)

- Sync reliability fixes. Note: If the app is still out of sync after updating, try signing out and back in again.
- New notes now always open in edit mode.
- Syntax highlighting added in the Markdown preview.

## [v1.0.6](https://github.com/Automattic/simplenote-electron/releases/tag/v1.0.6) (2016-11-03)

Fixes Page Up/Down keys from showing the info panel erroneously.

## [v1.0.5](https://github.com/Automattic/simplenote-electron/releases/tag/v1.0.5) (2016-10-20)

Bug fixes, including:

- Fixes search bug and refactors `filterNotes()` [@dmsnell](https://github.com/dmsnell).
- Replace value link in tag list for controlled state changes [@dmsnell](https://github.com/dmsnell).
- Fix access to wrong variable name [@nfcampos](https://github.com/nfcampos).

## [v1.0.4](https://github.com/Automattic/simplenote-electron/releases/tag/v1.0.4) (2016-10-12)

- Replaced textarea-based note editor with Draft.js [@nfcampos](https://github.com/nfcampos)
- Fix revision slider where it was loading the oldest version of a note by default
- Add menu mnemonics [@bostrt](https://github.com/bostrt)
- Remove global Markdown setting
- Additional minor bug fixes.
  - Fix word counter with non ASCII characters
  - Find note when `state.note` doesn't exist
  - Replace search RegExp with simple string search [@nfcampos](https://github.com/nfcampos)

## [v1.0.3](https://github.com/Automattic/simplenote-electron/releases/tag/v1.0.3) (2016-08-26)

- Larger title in the note editor.
- Fix for username not displaying in settings.
- Additional minor bug fixes.

## [v1.0.2](https://github.com/Automattic/simplenote-electron/releases/tag/v1.0.2) (2016-06-28)

Bug fixes.

## [v1.0.1](https://github.com/Automattic/simplenote-electron/releases/tag/v1.0.1) (2016-04-30)

- Add selection to markdown preview.
- Title attribute tooltips.
- Open link on external browser.
- Submit login form on `enter`.
- Better exception management.
- Design updates.

## [v1.0.0](https://github.com/Automattic/simplenote-electron/releases/tag/v1.0.0) (2016-03-30)

Simplenote Desktop

## [v1.0.0-rc.2](https://github.com/Automattic/simplenote-electron/releases/tag/v1.0.0-rc.2) (2016-03-30)

- Merge pull request #262 from Automattic/fix/simperium-npm-version
- Fixes the Simperium version

## [v1.0.0-rc.1](https://github.com/Automattic/simplenote-electron/releases/tag/v1.0.0-rc.1) (2016-03-26)

## [v1.0.0-rc.0](https://github.com/Automattic/simplenote-electron/releases/tag/v1.0.0-rc.0) (2016-03-23)

Last version without updates notifications.<|MERGE_RESOLUTION|>--- conflicted
+++ resolved
@@ -3,11 +3,8 @@
 ## Future Release
 
 - Updated Log in and Sign up form to match current styling
-<<<<<<< HEAD
 - Hovering over a clickable or editable UI element now show the correct cursor for its type
-=======
 - Added tests to Checkbox component
->>>>>>> 394ab29a
 
 ## [v1.7.0](https://github.com/Automattic/simplenote-electron/releases/tag/v1.7.0) (2019-08-12)
 
