--- conflicted
+++ resolved
@@ -16,19 +16,11 @@
 		return (
 			<div className="navigation theme-color-bg theme-color-fg theme-color-border">
 				<div className="navigation-folders">
-<<<<<<< HEAD
-					<button type="button" className="navigation-folders-item text-button theme-color-fg" onClick={this.props.onSelectAllNotes}>
+					<button type="button" className="navigation-folders-item button button-borderless theme-color-fg" onClick={this.props.onSelectAllNotes}>
 						<span className="navigation-icon"><NotesIcon /></span>
 						All Notes
 					</button>
-					<button type="button" className="navigation-folders-item text-button theme-color-fg" onClick={this.props.onSelectTrash}>
-=======
-					<button type="button" className="navigation-folders-item button button-borderless color-fg" onClick={this.props.onSelectAllNotes}>
-						<span className="navigation-icon"><NotesIcon /></span>
-						All Notes
-					</button>
-					<button type="button" className="navigation-folders-item button button-borderless color-fg" onClick={this.props.onSelectTrash}>
->>>>>>> eaed41b8
+					<button type="button" className="navigation-folders-item button button-borderless theme-color-fg" onClick={this.props.onSelectTrash}>
 						<span className="navigation-icon"><TrashIcon /></span>
 						Trash
 					</button>
@@ -36,13 +28,8 @@
 				<div className="navigation-tags theme-color-border">
 					<TagList {...this.props} />
 				</div>
-<<<<<<< HEAD
 				<div className="navigation-tools theme-color-border">
-					<button type="button" className="navigation-tools-item text-button theme-color-fg" onClick={this.props.onSettings}>
-=======
-				<div className="navigation-tools color-border">
-					<button type="button" className="navigation-tools-item button button-borderless color-fg" onClick={this.props.onSettings}>
->>>>>>> eaed41b8
+					<button type="button" className="navigation-tools-item button button-borderless theme-color-fg" onClick={this.props.onSettings}>
 						<span className="navigation-icon"><NotesIcon /></span>
 						Settings
 					</button>
