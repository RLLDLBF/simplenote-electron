import React, { PropTypes } from 'react';
import { bindActionCreators } from 'redux'
import { connect } from 'react-redux'
import appState from './flux/app-state'
import NoteInfo from './note-info'
import NoteList from './note-list'
import NoteEditor	from './note-editor'
import SearchField from './search-field'
import NavigationBar from './navigation-bar'
import Auth from './auth'
import NewNoteIcon	from './icons/new-note'
import TagsIcon from './icons/tags'
import NoteDisplayMixin from './note-display-mixin'
import classNames	from 'classnames'

function mapStateToProps( state ) {
	return state;
}

function mapDispatchToProps( dispatch ) {
	return { actions: bindActionCreators( appState.actionCreators, dispatch ) };
}

export default connect( mapStateToProps, mapDispatchToProps )( React.createClass( {

	mixins: [NoteDisplayMixin],

	propTypes: {
		actions: PropTypes.object.isRequired,
		appState: PropTypes.object.isRequired,

		client: PropTypes.object.isRequired,
		noteBucket: PropTypes.object.isRequired,
		tagBucket: PropTypes.object.isRequired,
		onAuthenticate: PropTypes.func.isRequired,
		onSignOut: PropTypes.func.isRequired,
	},

	getDefaultProps: function() {
		return {
			onAuthenticate: () => {},
			onSignOut: () => {}
		};
	},

	componentWillMount: function() {
		this.onAuthChanged();
	},

	componentDidMount: function() {
		this.props.noteBucket
			.on( 'index', this.onNotesIndex )
			.on( 'update', this.onNoteUpdate )
			.on( 'remove', this.onNoteRemoved );

		this.props.tagBucket
			.on( 'index', this.onTagsIndex )
			.on( 'update', this.onTagsIndex )
			.on( 'remove', this.onTagsIndex );

		this.props.client
			.on( 'authorized', this.onAuthChanged )
			.on( 'unauthorized', this.onAuthChanged );

		this.onNotesIndex();
		this.onTagsIndex();
	},

	onAuthChanged: function() {
		this.props.actions.authChanged( {
			authorized: this.props.client.isAuthorized()
		} );
	},

	onSelectNote: function( noteId ) {
		this.props.actions.loadAndSelectNote( {
			noteBucket: this.props.noteBucket,
			noteId
		} );
	},

	onPinNote: function( note, pin = true ) {
		this.props.actions.pinNote( {
			noteBucket: this.props.noteBucket,
			note, pin
		} );
	},

	onNotesIndex: function() {
		this.props.actions.loadNotes( {
			noteBucket: this.props.noteBucket
		} );
	},

	onNoteRemoved: function() {
		this.onNotesIndex();
	},

	onNewNote: function() {
		this.props.actions.newNote( {
			noteBucket: this.props.noteBucket
		} );
	},

<<<<<<< HEAD
	onNoteUpdate: function(noteId, data, original, patch, isIndexing) {
=======
	onNoteUpdate: function( noteId, data, original, patch ) {
>>>>>>> 1e2936c7
		this.props.actions.noteUpdated( {
			noteBucket: this.props.noteBucket,
			noteId, data, original, patch, isIndexing
		} );
	},

	onTagsIndex: function() {
		this.props.actions.loadTags( {
			tagBucket: this.props.tagBucket
		} );
	},

	onSelectTag: function( tag ) {
		this.props.actions.selectTag( { tag } );
	},

	onRenameTag: function( tag, name ) {
		this.props.actions.renameTag( {
			tagBucket: this.props.tagBucket,
			noteBucket: this.props.noteBucket,
			tag, name
		} );
	},

	onTrashTag: function( tag ) {
		this.props.actions.trashTag( {
			tagBucket: this.props.tagBucket,
			noteBucket: this.props.noteBucket,
			tag
		} );
	},

	onReorderTags: function( tags ) {
		this.props.actions.reorderTags( {
			tagBucket: this.props.tagBucket,
			tags
		} );
	},

	onSearch: function( filter ) {
		this.props.actions.search( { filter } );
	},

	filterNotes: function() {
		var { filter, showTrash, notes, tag } = this.props.appState;
		var regexp;

		if ( filter ) {
			regexp = new RegExp( filter, 'gi' );
		}

		function test( note ) {
			// if and only if trash is being viewed, return trashed notes
			if ( showTrash !== !!note.data.deleted ) {
				return false;
			}
			// if tag is selected only return those with the tag
			if ( tag && note.data.tags.indexOf( tag.data.name ) === -1 ) {
				return false;
			}
			if ( regexp && !regexp.test( note.data.content || '' ) ) {
				return false;
			}
			return true;
		}

		return notes.filter( test );
	},

	onUpdateContent: function( note, content ) {
		this.props.actions.updateNoteContent( {
			noteBucket: this.props.noteBucket,
			note, content
		} );
	},

	onUpdateNoteTags: function( note, tags ) {
		this.props.actions.updateNoteTags( {
			noteBucket: this.props.noteBucket,
			tagBucket: this.props.tagBucket,
			note, tags
		} );
	},

	onTrashNote: function( note ) {
		this.props.actions.trashNote( {
			noteBucket: this.props.noteBucket,
			note
		} );
	},

	onRestoreNote: function( note ) {
		this.props.actions.restoreNote( {
			noteBucket: this.props.noteBucket,
			note
		} );
	},

	onRevisions: function( note ) {
		this.props.actions.noteRevisions( {
			noteBucket: this.props.noteBucket,
			note
		} );
	},

	render: function() {
		var state = this.props.appState;
		var notes = this.filterNotes();

		var classes = classNames( 'simplenote-app', {
			'touch-enabled': ( 'ontouchstart' in document.body ),
			'note-open': state.note,
			'note-info-open': state.showNoteInfo,
			'navigation-open': state.showNavigation
		} );

		return (
			<div className="app">
				{ state.authorized ?
						<div className={classes}>
							<NavigationBar
								onSelectAllNotes={() => this.props.actions.selectAllNotes() }
								onSelectTrash={() => this.props.actions.selectTrash() }
								onSelectTag={this.onSelectTag}
								onEditTags={() => this.props.actions.editTags() }
								onRenameTag={this.onRenameTag}
								onTrashTag={this.onTrashTag}
								onReorderTags={this.onReorderTags}
								editingTags={state.editingTags}
								tags={state.tags} />
							<div className="source-list">
								<div className="search-bar">
									<div className="icon-button" tabIndex="-1" onClick={() => this.props.actions.toggleNavigation() }>
										<TagsIcon />
									</div>
									<SearchField onSearch={this.onSearch} placeholder={state.listTitle} />
									<div className={classNames( 'icon-button', { disabled: state.showTrash } )} tabIndex="-1" onClick={this.onNewNote}>
										<NewNoteIcon />
									</div>
								</div>
								<NoteList notes={notes} selectedNoteId={state.selectedNoteId} onSelectNote={this.onSelectNote} onPinNote={this.onPinNote} />
							</div>
							<NoteEditor
								note={state.note}
								revisions={state.revisions}
								onSignOut={this.props.onSignOut}
								onUpdateContent={this.onUpdateContent}
								onUpdateNoteTags={this.onUpdateNoteTags}
								onTrashNote={this.onTrashNote}
								onRestoreNote={this.onRestoreNote}
								onRevisions={this.onRevisions}
								onCloseNote={() => this.props.actions.closeNote()}
								onNoteInfo={() => this.props.actions.toggleNoteInfo()} />
							<NoteInfo
								note={state.note}
								onPinNote={this.onPinNote} />
						</div>
				:
					<Auth onAuthenticate={this.props.onAuthenticate} />
				}
			</div>
		)
	}
} ) );<|MERGE_RESOLUTION|>--- conflicted
+++ resolved
@@ -102,11 +102,7 @@
 		} );
 	},
 
-<<<<<<< HEAD
 	onNoteUpdate: function(noteId, data, original, patch, isIndexing) {
-=======
-	onNoteUpdate: function( noteId, data, original, patch ) {
->>>>>>> 1e2936c7
 		this.props.actions.noteUpdated( {
 			noteBucket: this.props.noteBucket,
 			noteId, data, original, patch, isIndexing
